/**
 * Copyright (C) 1998-2012 enStratus Networks Inc
 *
 * ====================================================================
 * Licensed under the Apache License, Version 2.0 (the "License");
 * you may not use this file except in compliance with the License.
 * You may obtain a copy of the License at
 *
 * http://www.apache.org/licenses/LICENSE-2.0
 *
 * Unless required by applicable law or agreed to in writing, software
 * distributed under the License is distributed on an "AS IS" BASIS,
 * WITHOUT WARRANTIES OR CONDITIONS OF ANY KIND, either express or implied.
 * See the License for the specific language governing permissions and
 * limitations under the License.
 * ====================================================================
 */

package org.dasein.util;

import com.sun.istack.internal.Nullable;
import org.apache.log4j.Logger;
<<<<<<< HEAD
import org.dasein.util.tasks.DaseinUtilTasks;
=======
>>>>>>> 6ca65440
import org.dasein.util.uom.time.Millisecond;
import org.dasein.util.uom.time.TimePeriod;

import javax.annotation.Nonnull;
import java.util.ArrayList;
import java.util.Collection;
import java.util.Date;
import java.util.Iterator;
import java.util.NoSuchElementException;
import java.util.Random;
import java.util.UUID;
import java.util.concurrent.TimeoutException;

/**
 * <p>
 * A "Just-in-time" iterator for streaming a flow of objects across an iterable interface.
 * This class is useful in situations where you don't want to keep your list of objects around
 * in memory, but instead are using the collection to move them from one location (often slow-loading)
 * to another.
 * </p>
 * <p>
 * To use the jiterator, just construct it and starting pushing items into it. Once the last item has
 * been added, call {@link #complete()}.
 * </p>
 * <p>
 * Last Modified $Date: 2009/07/02 01:37:02 $
 * </p>
 * @author George Reese
 * @param <T> the type of object being managed in the jiterator
 */
public class Jiterator<T> implements Iterator<T>, Iterable<T> {
    static private final Logger logger = Logger.getLogger(Jiterator.class);
    static private final Random idGenerator = new Random();
<<<<<<< HEAD
    
=======

>>>>>>> 6ca65440
    private final JiteratorFilter<T> filter;
    private final String             jiteratorId;
    private volatile long            lastTouch;
    private volatile Exception       loadException;
    private boolean                  loaded;
    private final String             name;
    private TimePeriod<Millisecond>  timeout;
    private ArrayList<T>             waiting;
<<<<<<< HEAD
    
=======

>>>>>>> 6ca65440
    private transient boolean nexting = false;
    
    /**
     * Constructs an empty jiterator into which you can start adding items.
     */
    public Jiterator() {
        this(null, null, null, null);
    }

    @SuppressWarnings("unused")
    public Jiterator(@Nullable JiteratorFilter<T> filter) {
        this(null, null, filter, null);
    }
    
    /**
     * Constructs a jiterator from the specified collection. This jiterator will load
     * items from the source collection in a background thread. It will <b>not</b>
     * make the jiterator complete. You can thus add elements in addition to the source
     * collection.
     * @param list the source list of items to initialize the jiterator with
     */
    @SuppressWarnings("unused")
    public Jiterator(@Nullable Collection<T> list) {
        this(null, list, null, null);
    }

    /**
     * Constructs a jiterator with the specified name (useful for debugging).
     * @param name the name of the jiterator
     */
    @SuppressWarnings("unused")
    public Jiterator(@Nullable String name) {
        this(name, null, null, null);
    }

    /**
     * Constructs a jiterator with the specified name and timeout.
     * @param name the name of the jiterator
     * @param timeout the timeout period after going without a touch
     */
    @SuppressWarnings("unused")
    public Jiterator(@Nullable String name, @Nullable org.dasein.util.uom.time.TimePeriod<?> timeout) {
        this(name, null, null, timeout);
    }

    private class JiteratorTask implements Runnable {
        private final Collection<T> flist;

        private JiteratorTask(Collection<T> flist) {
            this.flist = flist;
        }

        @Override
        public void run() {
            for( T item : this.flist ) {
                push(item);
            }
        }
    }
    
    /**
     * Constructs a jiterator with all default values set.
     * @param name the name of the jiterator (useful in debugging)
     * @param starterList a starter list of items to populate the list (populated asynchronously)
     * @param filter a filter to filter out items being added to the list
     * @param timeout a timeout period that will cause the jiterator to timeout with an error 
     */
    public Jiterator(@Nullable String name, @Nullable Collection<T> starterList, @Nullable JiteratorFilter<T> filter, @Nullable TimePeriod<?> timeout) {
        lastTouch = System.currentTimeMillis();
        loaded = false;
        waiting = new ArrayList<T>();
        jiteratorId = new UUID(idGenerator.nextLong(), idGenerator.nextLong()).toString();
        this.filter = filter;
        if( name != null ) {
            this.name = name;
        }
        else {
            this.name = Thread.currentThread().getName();
        }
        if( timeout != null ) {
            this.timeout = (TimePeriod<Millisecond>)timeout.convertTo(TimePeriod.MILLISECOND);
        }
        else {
            this.timeout = new TimePeriod<Millisecond>(CalendarWrapper.MINUTE * 10L, TimePeriod.MILLISECOND);
        }
        if( starterList != null ) {
<<<<<<< HEAD
            final Collection<T> flist = starterList;

            if (DaseinUtilProperties.isTaskSystemEnabled()) {
                DaseinUtilTasks.submit(new JiteratorTask(flist));
                return;
            }
            Thread t = new Thread() {
                public void run() {
                    for( T item : flist ) {
                        push(item);
                    }
                }
            };
            t.setName("Jiterator Loader (" + name + ")");
            t.setDaemon(true);
            t.start();
=======
            DaseinUtilTasks.submit(new JiteratorTask(starterList));
>>>>>>> 6ca65440
        }
    }
    /**
     * Marks the jiterator as complete. Once you call this method, you cannot add any more
     * items into the jiterator. If you fail to call this method, any threads reading from this
     * jiterator will ultimately hang until you call this method.
     */
    public synchronized void complete() {
        if( logger.isInfoEnabled() ) {
            logger.info("[" + this + "] Marking complete");
        }
        if( loaded ) {
            return;
        }
        loaded = true;
        lastTouch = System.currentTimeMillis();
        if( waiting != null && waiting.isEmpty() ) {
            waiting = null;
        }
        notifyAll();
    }

    /**
     * @return a unique ID for this jiterator to help in debugging
     */
    public @Nonnull String getJiteratorId() {
        return jiteratorId;
    }
            
    /**
     * Provides a user-friendly name for the loader
     * @return the user-friendly name for the loader
     */
    public @Nonnull String getName() {
        return name;
    }
    
    /**
     * Checks to see if there are more elements to be processed in the jiterator. If this method
     * is called prior to the jiterator being loaded with an item, it will hang until
     * either an item is added into the jiterator or the jiterator is marked as complete.
     * @return true if there are more elements to be processed
     * @throws JiteratorLoadException an error occurred during the load of the jiterator
     */
    public synchronized boolean hasNext() {
        while( nexting ) {
            if( logger.isInfoEnabled() ) {
                logger.info("[" + this + "] Waiting for another thread to pull item...");
            }
            try { wait(150L); }
            catch( InterruptedException e ) { /* ignore */ }
        }
        if( loadException != null ) {
            throw new JiteratorLoadException(loadException);
        }
        nexting = true;
        try {
            if( waiting == null ) {
                return false;
            }
            if( !waiting.isEmpty() ) {
                return true;
            }
            waitForPush();
            if( loadException != null ) {
                throw new JiteratorLoadException(loadException);
            }
            return (waiting != null && !waiting.isEmpty());
        }
        finally {
            nexting = false;
            notifyAll();
        }
    }

    /** 
     * @return true if all items have been processed and this jiterator can be discarded
     */
    @SuppressWarnings("unused")
    public synchronized boolean isComplete() {
        return (waiting == null);
    }
    
    /**
     * @return true if all items have been loaded into the jiterator
     */
    @SuppressWarnings("unused")
    public synchronized boolean isLoaded() {
        return loaded;
    }

    /**
     * @return this jiterator
     */
    public @Nonnull Iterator<T> iterator() {
        if( loadException != null ) {
            throw new JiteratorLoadException(loadException);
        }
        return this;
    }
    
    /**
     * Provides the next element in the jiterator. If this method
     * is called prior to the jiterator being loaded with an item, it will hang until
     * either an item is added into the jiterator or the jiterator is marked as complete.
     * @return true if there are more elements to be processed
     * @throws NoSuchElementException an attempt was made to read beyond the last item in the jiterator
     */    
    public synchronized @Nullable T next() throws JiteratorLoadException {
        while( nexting ) {
            if( logger.isInfoEnabled() ) {
                logger.info("[" + this + "] Waiting for another thread to pull item...");
            }
            try { wait(150L); }
            catch( InterruptedException e ) { /* ignore */ }
        }
        if( loadException != null ) {
            throw new JiteratorLoadException(loadException);
        }
        nexting = true;
        try {
            T t;
            
            if( waiting == null ) {
                throw new NoSuchElementException("Invalid attempt to get another element from empty iterator.");
            }
            if( !waiting.isEmpty() ) {
                t = waiting.get(0);
                waiting.remove(0);
                if( waiting.isEmpty() && loaded ) { 
                    waiting = null;
                } 
                return t;
            }
            waitForPush();
            if( loadException != null ) {
                throw new JiteratorLoadException(loadException);
            }
            if( waiting == null || waiting.isEmpty() ) {
                throw new NoSuchElementException("Invalid attempt to get another element from empty iterator.");            
            }
            t = waiting.get(0);
            waiting.remove(0);
            if( waiting.isEmpty() && loaded ) { 
                waiting = null;
            }
            return t;        
        }
        finally {
            nexting = false;
            notifyAll();
        }
    }

    /**
     * Pushes a new item into the jiterator. The new item will be added to the end of the jiterator.
     * @param item the item to be added
     * @throws IllegalStateException an attempt was made to push an item on a jiterator marked complete
     */
    public synchronized void push(@Nullable T item) {
        if( waiting == null ) {
            throw new IllegalStateException("Invalid attempt to add an item to a completed list.");
        }
        if( filter != null ) {
            try {
                if( !filter.filter(item) ) {
                    return;
                }
            }
            catch( Throwable t ) {
                logger.error("[" + this + "] Error filtering " + item + ": " + t.getMessage());
                Exception e;
                
                if( t instanceof Exception ) {
                    e = (Exception)t;
                }
                else {
                    e = new RuntimeException(t);
                }
                setLoadException(e);
                return;
            }
        }
        waiting.add(item);
        lastTouch = System.currentTimeMillis();
        notifyAll();
    }
    
    /**
     * This operation is not allowed
     * @throws UnsupportedOperationException always thrown
     */
    public synchronized void remove() {
        throw new UnsupportedOperationException("Removing from a jiterator is not supported.");
    }

    public synchronized void setLoadException(Exception e) {
        logger.warn("[" + this + "] Setting error for jiterator " + this + ": " + e.getMessage());
        loadException  = e;
        loaded = true;
        waiting = null;
        nexting = false;
        lastTouch = System.currentTimeMillis();
        notifyAll();
    }
    
    private transient long scream = 0L;
    /**
     * Waits for a new item to be put into the jiterator or for the jiterator to be marked empty.
     */
    private synchronized void waitForPush() {
        long waitStart = -1L;
        
        while( waiting != null && waiting.isEmpty() && !loaded ) {
            long untouched = System.currentTimeMillis() - lastTouch;
            
            if( untouched > timeout.longValue() ) {
                logger.error("[" + this + "] Jiterator timeout for " + getName());
                setLoadException(new TimeoutException("Jiterator " + getName() + " timed out while loading"));
            }
            if( waitStart == -1L ) {
                waitStart = System.currentTimeMillis();
            }
            else {
                if( (System.currentTimeMillis() - waitStart) > CalendarWrapper.MINUTE ) {
                    if( (System.currentTimeMillis() - scream) > CalendarWrapper.MINUTE ) {
                        scream = System.currentTimeMillis();
                        logger.warn("[" + this + "] " + ((System.currentTimeMillis()-lastTouch)/1000) + " seconds since last touch.");
                    }
                }
            }
            long multiplier = (untouched/(15 * CalendarWrapper.SECOND)) + 1;

            try { wait(150L * multiplier); }
            catch( InterruptedException ignore ) { }
        }        
    }
    
    @Override
    public String toString() {
        return (getName() + " [#" + getJiteratorId() + "] - (" + (new Date(lastTouch)) + ")");
    }
}<|MERGE_RESOLUTION|>--- conflicted
+++ resolved
@@ -20,10 +20,6 @@
 
 import com.sun.istack.internal.Nullable;
 import org.apache.log4j.Logger;
-<<<<<<< HEAD
-import org.dasein.util.tasks.DaseinUtilTasks;
-=======
->>>>>>> 6ca65440
 import org.dasein.util.uom.time.Millisecond;
 import org.dasein.util.uom.time.TimePeriod;
 
@@ -57,11 +53,7 @@
 public class Jiterator<T> implements Iterator<T>, Iterable<T> {
     static private final Logger logger = Logger.getLogger(Jiterator.class);
     static private final Random idGenerator = new Random();
-<<<<<<< HEAD
-    
-=======
-
->>>>>>> 6ca65440
+
     private final JiteratorFilter<T> filter;
     private final String             jiteratorId;
     private volatile long            lastTouch;
@@ -70,11 +62,6 @@
     private final String             name;
     private TimePeriod<Millisecond>  timeout;
     private ArrayList<T>             waiting;
-<<<<<<< HEAD
-    
-=======
-
->>>>>>> 6ca65440
     private transient boolean nexting = false;
     
     /**
@@ -161,26 +148,7 @@
             this.timeout = new TimePeriod<Millisecond>(CalendarWrapper.MINUTE * 10L, TimePeriod.MILLISECOND);
         }
         if( starterList != null ) {
-<<<<<<< HEAD
-            final Collection<T> flist = starterList;
-
-            if (DaseinUtilProperties.isTaskSystemEnabled()) {
-                DaseinUtilTasks.submit(new JiteratorTask(flist));
-                return;
-            }
-            Thread t = new Thread() {
-                public void run() {
-                    for( T item : flist ) {
-                        push(item);
-                    }
-                }
-            };
-            t.setName("Jiterator Loader (" + name + ")");
-            t.setDaemon(true);
-            t.start();
-=======
             DaseinUtilTasks.submit(new JiteratorTask(starterList));
->>>>>>> 6ca65440
         }
     }
     /**
