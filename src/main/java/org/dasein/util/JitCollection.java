/**
 * Copyright (C) 1998-2012 enStratus Networks Inc
 *
 * ====================================================================
 * Licensed under the Apache License, Version 2.0 (the "License");
 * you may not use this file except in compliance with the License.
 * You may obtain a copy of the License at
 *
 * http://www.apache.org/licenses/LICENSE-2.0
 *
 * Unless required by applicable law or agreed to in writing, software
 * distributed under the License is distributed on an "AS IS" BASIS,
 * WITHOUT WARRANTIES OR CONDITIONS OF ANY KIND, either express or implied.
 * See the License for the specific language governing permissions and
 * limitations under the License.
 * ====================================================================
 */

package org.dasein.util;

import org.dasein.util.tasks.DaseinUtilTasks;

import javax.annotation.Nonnegative;
import javax.annotation.Nonnull;
import javax.annotation.Nullable;
import java.util.ArrayList;
import java.util.Collection;
import java.util.Iterator;
import java.util.List;

public class JitCollection<T> implements Collection<T> {
    private volatile boolean   complete;
    private Throwable          error;
    final private List<T>      list;
    private int                size;
    final private Jiterator<T> source;
    private volatile List<T>   toAdd;

    @SuppressWarnings("unused")
    private JitCollection() {  throw new RuntimeException("Don't do this"); }
    
    @SuppressWarnings("unused")
    public JitCollection(@Nonnull Jiterator<T> src) {
        this(src, "Unknown");
    }

<<<<<<< HEAD
    private class JitCollectionAddTask implements Runnable {
        @Override
        public void run() {
            try {
                for( T item : source ) {
                    synchronized( source ) {
                        if( complete ) {
                            return;
                        }
                        list.add(item);
                        source.notifyAll();
                    }
                }
            }
            catch( JiteratorLoadException e ) {
                synchronized( source ) {
                    error = e.getCause();
                    complete = true;
                    source.notifyAll();
                }
                toAdd = null;
                return;
            }
            catch( Throwable t ) {
                synchronized( source ) {
                    error = t;
                    complete = true;
                    source.notifyAll();
                }
                toAdd = null;
                return;
            }
            synchronized( source ) {
                if( toAdd != null ) {
                    list.addAll(toAdd);
                    toAdd = null;
                }
                complete = true;
                source.notifyAll();
            }
        }
    }
    
=======
>>>>>>> 6ca65440
    public JitCollection(@Nonnull Jiterator<T> src, @Nonnull String nom) {
        source = src;
        size = -1;
        list  = new ArrayList<T>();
<<<<<<< HEAD

        if (DaseinUtilProperties.isTaskSystemEnabled()) {
            DaseinUtilTasks.submit(new JitCollectionAddTask());
            return;
        }

        Thread t = new Thread() {
            public void run() {
                try {
                    for( T item : source ) {
                        synchronized( source ) {
                            if( complete ) {
                                return;
                            }
                            list.add(item);
                            source.notifyAll();
                        }
                    }
                }
                catch( JiteratorLoadException e ) {
=======
        DaseinUtilTasks.submit(new JitCollectionAddTask());
    }

    private class JitCollectionAddTask implements Runnable {
        @Override
        public void run() {
            try {
                for( T item : source ) {
>>>>>>> 6ca65440
                    synchronized( source ) {
                        if( complete ) {
                            return;
                        }
                        list.add(item);
                        source.notifyAll();
                    }
                }
            }
            catch( JiteratorLoadException e ) {
                synchronized( source ) {
                    error = e.getCause();
                    complete = true;
                    source.notifyAll();
                }
                toAdd = null;
                return;
            }
            catch( Throwable t ) {
                synchronized( source ) {
                    error = t;
                    complete = true;
                    source.notifyAll();
                }
                toAdd = null;
                return;
            }
            synchronized( source ) {
                if( toAdd != null ) {
                    list.addAll(toAdd);
                    toAdd = null;
                }
                complete = true;
                source.notifyAll();
            }
        }
    }

    @Override
    public boolean add(@Nullable T item) {
        synchronized( source ) {
            if( error != null ) {
                throw new JiteratorLoadException(error);
            }
            if( complete ) {
                return list.add(item);
            }
            else {
                if( toAdd == null ) {
                    toAdd = new ArrayList<T>();
                }
                return toAdd.add(item);
            }
        }
    }

    public void add(@Nonnegative int index, @Nullable T element) {
        synchronized( source ) {
            if( error != null ) {
                throw new JiteratorLoadException(error);
            }
            if( complete || list.size() > index ) {
                list.add(index, element);
            }
            else {
                while( !complete && list.size() <= index ) {
                    try { source.wait(100L); }
                    catch( InterruptedException e ) { /* ignore */ }
                }
                if( error != null ) {
                    throw new JiteratorLoadException(error);
                }
                list.add(index, element);
            }
        }
    }

    @Override
    public boolean addAll(@Nonnull Collection<? extends T> c) {
        synchronized( source ) {
            if( error != null ) {
                throw new JiteratorLoadException(error);
            }
            if( complete) {
                return list.addAll(c);
            }
            else {
                if( toAdd == null ) {
                    toAdd = new ArrayList<T>();
                }
                return toAdd.addAll(c);
            }
        }
    }

    public boolean addAll(@Nonnegative int index, @Nonnull Collection<? extends T> c) {
        synchronized( source ) {
            if( error != null ) {
                throw new JiteratorLoadException(error);
            }
            if( complete || list.size() > index ) {
                return list.addAll(index, c);
            }
            else {
                while( !complete && list.size() <= index ) {
                    try { wait(100L); }
                    catch( InterruptedException e ) { /* ignore */ }
                }
                if( error != null ) {
                    throw new JiteratorLoadException(error);
                }
                return list.addAll(index, c);
            }
        }        
    }

    @Override
    public void clear() {
        synchronized( source ) {
            error = null;
            complete = true;
            list.clear();
            toAdd = null;
        }
    }

    @Override
    public boolean contains(@Nullable Object item) {
        synchronized( source ) {
            while( !complete ) {
                if( list.contains(item) ) {
                    return true;
                }
                else if( toAdd != null && toAdd.contains(item) ) {
                    return true;
                }
                try { source.wait(100L); }
                catch( InterruptedException e ) { /* ignore */ }
            }
            if( error != null ) {
                throw new JiteratorLoadException(error);
            }
            return list.contains(item);
        }
    }

    @Override
    public boolean containsAll(@Nonnull Collection<?> c) {
        synchronized( source ) {
            while( !complete ) {
                try { source.wait(100L); }
                catch( InterruptedException e ) { /* ignore */ }                
            }
            if( error != null ) {
                throw new JiteratorLoadException(error);
            }            
            return list.containsAll(c);
        }
    }

    public T get(@Nonnegative int index) {
        synchronized( source ) {
            while( !complete && list.size() <= index ) {
                try { source.wait(100L); }
                catch( InterruptedException e ) { /* ignore */ }                                
            }
            if( error != null ) {
                throw new JiteratorLoadException(error);
            }            
            return list.get(index);
        }
    }

    @SuppressWarnings("SuspiciousMethodCalls")
    public int indexOf(@Nullable Object o) {
        synchronized( source ) {
            while( !complete ) {
                int idx;
                
                idx = list.indexOf(o);
                if( idx != -1 ) {
                    return idx;
                }
                try { source.wait(100L); }
                catch( InterruptedException e ) { /* ignore */ }
            }
            if( error != null ) {
                throw new JiteratorLoadException(error);
            }            
            return list.indexOf(o);
        }        
    }

    @Override
    public boolean isEmpty() {
        synchronized( source ) {
            while( !complete ) {
                try { source.wait(100L); }
                catch( InterruptedException e ) { /* ignore */ }
            }
            if( error != null ) {
                throw new JiteratorLoadException(error);
            }            
            return list.isEmpty();
        }
    }

    private class JitCollectionJiteratorIteratorTask implements Runnable {

        private final Jiterator<T> it;

        private JitCollectionJiteratorIteratorTask(Jiterator<T> it) {
            this.it = it;
        }

        @Override
        public void run() {
            int idx = 0;

            synchronized( source ) {
                try {
                    while( !complete ) {
                        if( idx < list.size() ) {
                            this.it.push(list.get(idx++));
                        }
                        else {
                            try { source.wait(100L); }
                            catch( InterruptedException e ) { /* ignore */ }
                        }
                    }
                    while( idx < list.size() ) {
                        this.it.push(list.get(idx++));
                    }
                    if( error != null ) {
                        throw new JiteratorLoadException(error);
                    }
                    this.it.complete();
                }
                catch( JiteratorLoadException e ) {
                    error = e.getCause();
                    this.it.setLoadException(e);
                }
                catch( Throwable t ) {
                    error = t.getCause();
                    this.it.setLoadException(error == null ? new JiteratorLoadException(t) : new JiteratorLoadException(error));
                }
            }
        }
    }

    @Override
    public @Nonnull Iterator<T> iterator() {
        synchronized( source ) {
            if( complete ) {
                if( error != null ) {
                    throw new JiteratorLoadException(error);
                }                
                return list.iterator();
            }
        }

        final Jiterator<T> it = new Jiterator<T>();
<<<<<<< HEAD

        if (DaseinUtilProperties.isTaskSystemEnabled()) {
            DaseinUtilTasks.submit(new JitCollectionJiteratorIteratorTask(it));
            return it;
        }

        Thread t = new Thread() {
            public void run() {
                int idx = 0;
                
                synchronized( source ) {
                    try {
                        while( !complete ) {
                            if( idx < list.size() ) {
                                it.push(list.get(idx++));
                            }
                            else {
                                try { source.wait(100L); }
                                catch( InterruptedException e ) { /* ignore */ }
                            }
                        }
                        while( idx < list.size() ) {
                            it.push(list.get(idx++));
                        }
                        if( error != null ) {
                            throw new JiteratorLoadException(error);
                        }
                        it.complete();
                    }
                    catch( JiteratorLoadException e ) {
                        error = e.getCause();
                        it.setLoadException(e);
                    }
                    catch( Throwable t ) {
                        error = t.getCause();
                        it.setLoadException(error == null ? new JiteratorLoadException(t) : new JiteratorLoadException(error));                        
                    }
                }
            }
        };
        
        t.setDaemon(true);
        t.setName("Jiterator iterator");
        t.start();
=======
        DaseinUtilTasks.submit(new JitCollectionJiteratorIteratorTask(it));
>>>>>>> 6ca65440
        return it;
    }

    @SuppressWarnings({ "SuspiciousMethodCalls", "unused" })
    public int lastIndexOf(@Nullable Object o) {
        synchronized( source ) {
            while( !complete ) {
                try { source.wait(100L); }
                catch( InterruptedException e ) { /* ignore */ }
            }
            if( error != null ) {
                throw new JiteratorLoadException(error);
            }
            return list.lastIndexOf(o);
        }
    }

    @SuppressWarnings("SuspiciousMethodCalls")
    public boolean remove(@Nullable Object o) {
        synchronized( source ) {
            while( !complete ) {
                if( error != null ) {
                    throw new JiteratorLoadException(error);
                }
                if( list.contains(o) ) {
                    return list.remove(o);
                }
                try { source.wait(100L); }
                catch( InterruptedException e ) { /* ignore */ }
            }
            if( error != null ) {
                throw new JiteratorLoadException(error);
            }
            return list.remove(o);
        }
    }

    @SuppressWarnings("unused")
    public @Nullable T remove(@Nonnegative int index) {
        synchronized( source ) {
            while( !complete ) {
                if( error != null ) {
                    throw new JiteratorLoadException(error);
                }
                if( list.size() > index ) {
                    return list.remove(index);
                }
                try { source.wait(100L); }
                catch( InterruptedException e ) { /* ignore */ }
            }
            if( error != null ) {
                throw new JiteratorLoadException(error);
            }
            return list.remove(index);
        }
    }

    public boolean removeAll(@Nonnull Collection<?> c) {
        synchronized( source ) {
            while( !complete ) {
                try { source.wait(100L); }
                catch( InterruptedException e ) { /* ignore */ }
            }
            if( error != null ) {
                throw new JiteratorLoadException(error);
            }
            return list.removeAll(c);
        }
    }

    public boolean retainAll(@Nonnull Collection<?> c) {
        synchronized( source ) {
            while( !complete ) {
                try { source.wait(100L); }
                catch( InterruptedException e ) { /* ignore */ }
            }
            if( error != null ) {
                throw new JiteratorLoadException(error);
            }
            return list.retainAll(c);
        }
    }

    public void setSize(int size) {
        synchronized( source ) {
            this.size = size;
            source.notifyAll();
        }
    }

    public @Nonnegative int size() {
        synchronized( source ) {
            while( !complete ) {
                if( size > 0 ) {
                    return size;
                }
                try { source.wait(100L); }
                catch( InterruptedException e ) { /* ignore */ }
            }
            if( error != null ) {
                throw new JiteratorLoadException(error);
            }
            return list.size();
        }
    }

    public @Nonnull Object[] toArray() {
        synchronized( source ) {
            while( !complete ) {
                try { source.wait(100L); }
                catch( InterruptedException e ) { /* ignore */ }
            }
            if( error != null ) {
                throw new JiteratorLoadException(error);
            }
            return list.toArray();
        }        
    }

    @SuppressWarnings({"hiding", "SuspiciousToArrayCall"})
    public <T> T[] toArray(T[] a) {
        synchronized( source ) {
            while( !complete ) {
                try { source.wait(100L); }
                catch( InterruptedException e ) { /* ignore */ }
            }
            if( error != null ) {
                throw new JiteratorLoadException(error);
            }
            return list.toArray(a);
        }
    }
    
    @Override
    public @Nonnull String toString() {
        return list.toString() + " (loadingComplete=" + complete + ")";
    }
}<|MERGE_RESOLUTION|>--- conflicted
+++ resolved
@@ -18,8 +18,6 @@
 
 package org.dasein.util;
 
-import org.dasein.util.tasks.DaseinUtilTasks;
-
 import javax.annotation.Nonnegative;
 import javax.annotation.Nonnull;
 import javax.annotation.Nullable;
@@ -44,87 +42,19 @@
         this(src, "Unknown");
     }
 
-<<<<<<< HEAD
+    public JitCollection(@Nonnull Jiterator<T> src, @Nonnull String nom) {
+        source = src;
+        size = -1;
+        list  = new ArrayList<T>();
+
+        DaseinUtilTasks.submit(new JitCollectionAddTask());
+    }
+
     private class JitCollectionAddTask implements Runnable {
         @Override
         public void run() {
             try {
                 for( T item : source ) {
-                    synchronized( source ) {
-                        if( complete ) {
-                            return;
-                        }
-                        list.add(item);
-                        source.notifyAll();
-                    }
-                }
-            }
-            catch( JiteratorLoadException e ) {
-                synchronized( source ) {
-                    error = e.getCause();
-                    complete = true;
-                    source.notifyAll();
-                }
-                toAdd = null;
-                return;
-            }
-            catch( Throwable t ) {
-                synchronized( source ) {
-                    error = t;
-                    complete = true;
-                    source.notifyAll();
-                }
-                toAdd = null;
-                return;
-            }
-            synchronized( source ) {
-                if( toAdd != null ) {
-                    list.addAll(toAdd);
-                    toAdd = null;
-                }
-                complete = true;
-                source.notifyAll();
-            }
-        }
-    }
-    
-=======
->>>>>>> 6ca65440
-    public JitCollection(@Nonnull Jiterator<T> src, @Nonnull String nom) {
-        source = src;
-        size = -1;
-        list  = new ArrayList<T>();
-<<<<<<< HEAD
-
-        if (DaseinUtilProperties.isTaskSystemEnabled()) {
-            DaseinUtilTasks.submit(new JitCollectionAddTask());
-            return;
-        }
-
-        Thread t = new Thread() {
-            public void run() {
-                try {
-                    for( T item : source ) {
-                        synchronized( source ) {
-                            if( complete ) {
-                                return;
-                            }
-                            list.add(item);
-                            source.notifyAll();
-                        }
-                    }
-                }
-                catch( JiteratorLoadException e ) {
-=======
-        DaseinUtilTasks.submit(new JitCollectionAddTask());
-    }
-
-    private class JitCollectionAddTask implements Runnable {
-        @Override
-        public void run() {
-            try {
-                for( T item : source ) {
->>>>>>> 6ca65440
                     synchronized( source ) {
                         if( complete ) {
                             return;
@@ -387,54 +317,7 @@
         }
 
         final Jiterator<T> it = new Jiterator<T>();
-<<<<<<< HEAD
-
-        if (DaseinUtilProperties.isTaskSystemEnabled()) {
-            DaseinUtilTasks.submit(new JitCollectionJiteratorIteratorTask(it));
-            return it;
-        }
-
-        Thread t = new Thread() {
-            public void run() {
-                int idx = 0;
-                
-                synchronized( source ) {
-                    try {
-                        while( !complete ) {
-                            if( idx < list.size() ) {
-                                it.push(list.get(idx++));
-                            }
-                            else {
-                                try { source.wait(100L); }
-                                catch( InterruptedException e ) { /* ignore */ }
-                            }
-                        }
-                        while( idx < list.size() ) {
-                            it.push(list.get(idx++));
-                        }
-                        if( error != null ) {
-                            throw new JiteratorLoadException(error);
-                        }
-                        it.complete();
-                    }
-                    catch( JiteratorLoadException e ) {
-                        error = e.getCause();
-                        it.setLoadException(e);
-                    }
-                    catch( Throwable t ) {
-                        error = t.getCause();
-                        it.setLoadException(error == null ? new JiteratorLoadException(t) : new JiteratorLoadException(error));                        
-                    }
-                }
-            }
-        };
-        
-        t.setDaemon(true);
-        t.setName("Jiterator iterator");
-        t.start();
-=======
         DaseinUtilTasks.submit(new JitCollectionJiteratorIteratorTask(it));
->>>>>>> 6ca65440
         return it;
     }
 
